/* eslint-disable no-async-promise-executor */
'use strict'

// Debug
var debug = require('debug')('did:debug:sub')

const { ApiPromise, WsProvider, Keyring } = require('@polkadot/api')
const { TypeRegistry } = require('@polkadot/types')
const { Vec } = require('@polkadot/types/codec')
const Utils = require('./utils')
const { cryptoWaitReady } = require('@polkadot/util-crypto')

const registry = new TypeRegistry()

/**
 * Javascript Class to interact with the Blockchain.
 */
module.exports = class Blockchain {
<<<<<<< HEAD
  constructor (providerWS) {
    this.providerWS = providerWS
=======
  constructor (server = 'ws://127.0.0.1:9944/') {
    this.providerWS = server
>>>>>>> 082dd1ca
    this.api = false
    this.keypair = {}
    this.units = 1000000000
  }

  async connect () {
    debug('connecting to ' + this.providerWS)

    // 'wss://substrate-demo.caelumlabs.com/'
    this.provider = new WsProvider(this.providerWS)
    this.api = await ApiPromise.create({
      provider: this.provider,
      types: {
        Identity: {
          owner: 'AccountId',
          key_index: 'u64'
        },
        Key: {
          key: 'Vec<u8>',
          diddoc_hash: 'Hash',
          valid_from: 'u64',
          valid_to: 'u64'
        }
      }
    })

    await cryptoWaitReady()

    const [chain, nodeName, nodeVersion] = await Promise.all([
      this.api.rpc.system.chain(),
      this.api.rpc.system.name(),
      this.api.rpc.system.version()
    ])

    /* let kZpair = await z.newKeyPair('root')
    console.log(kZpair)

    const keyring = new Keyring({ type: 'sr25519' });
    const newPair = keyring.addFromUri('//'+kZpair['root'].keypair.private_key);
    //
    const hexPair = keyring.addFromUri('0x80a0c8d8a5e27c75caa472fdcac6e24699a75144966d041f5909c4dc0e970b71');
    console.log(newPair.address)

    // Retrieve the account balance via the balances module
    const balance = await this.api.query.balances.freeBalance(hexPair.address)
    console.log("Balance "+balance) */

    debug(`Connected to chain ${chain} - ${nodeName} v${nodeVersion}`)
    return true
  }

  disconnect () {
    this.provider.disconnect()
  }

  async getKey (did) {
    return new Promise((resolve) => {
      this.api.query.lorenaModule.identities(did.toString()).then((identity) => {
        resolve(identity.zkey.toString())
      })
    })
  }

  /**
   *
   * @param {string} seed Seed
   * @param {boolean} isSeed Seed ot URI
   */
  setKeyring (seed, isSeed = false) {
    const keyring = new Keyring({ type: 'sr25519' })
    const uri = ((isSeed) ? '' : '//') + seed
    this.keypair = keyring.addFromUri(uri)
    debug('Keyring added:' + this.keypair.address)
  }

  async transfer (to, total) {
    return new Promise(async (resolve, reject) => {
      const ADDR = to
      const AMOUNT = total * this.units

      const balance = await this.api.query.balances.freeBalance(this.keypair.address)
      const nonce = await this.api.query.system.accountNonce(this.keypair.address)

      if (balance > AMOUNT) {
        this.api.tx.balances
          .transfer(ADDR, AMOUNT)
          .signAndSend(this.keypair, { nonce }, async ({ events = [], status }) => {
            if (status.isFinalized) {
              debug('Blockchain Transfer complete')
              resolve()
            }
          })
      }
    })
  }

  //  Receives a 16 bytes DID string and extends it to 65 bytes Hash
  async registerDid (did, pubKey, cb) {
    debug('Register did : ' + did)
    debug('Assign pubKey : ' + pubKey)
    // Convert did string to hashed did
    const hashedDID = Utils.hashCode(did)

    // Convert pubKey to vec[u8]
    const arr = Utils.toUTF8Array(pubKey)
    const zkey = new Vec(registry, 'u8', arr)
    const transaction = await this.api.tx.lorenaModule.registerDid(hashedDID, zkey)
    await transaction.signAndSend(this.keypair)
  }

  /**
   * Returns the actual Key.
   *
   * @param {string} did DID
   * @returns {string} The active key
   */
  async getActualDidKey (did) {
    const hashedDID = Utils.hashCode(did)
    const identity = await this.api.query.lorenaModule.identities(hashedDID)
    const index = await this.api.query.lorenaModule.identityKeysIndex(identity.owner)
    const result = await this.api.query.lorenaModule.identityKeys([identity.owner, index])

    let key = result.key.toString()
    key = key.split('x')[1]
    key = Buffer.from(key, 'hex').toString('utf8')
    return key
  }

  async registerDidDocument (did, diddocHash) {
    const hashedDID = Utils.hashCode(did)
    const docHash = Utils.hashCode(diddocHash)
    const transaction = await this.api.tx.lorenaModule.registerDidDocument(hashedDID, docHash)
    await transaction.signAndSend(this.keypair)
  }

  async getDidDocHash (did) {
    const hashedDID = Utils.hashCode(did)
    const identity = await this.api.query.lorenaModule.identities(hashedDID)
    const index = await this.api.query.lorenaModule.identityKeysIndex(identity.owner)
    const key = await this.api.query.lorenaModule.identityKeys([identity.owner, index])
    return key.diddoc_hash.toString()
  }

  async rotateKey (did, pubKey) {
    // Convert did string to hashed did
    const hashedDID = Utils.hashCode(did)
    // Convert pubKey to vec[u8]
    const keyArray = Utils.toUTF8Array(pubKey)
    // Call LorenaModule RotateKey function
    const transaction = await this.api.tx.lorenaModule.rotateKey(hashedDID, keyArray)
    await transaction.signAndSend(this.keypair)
  }
}<|MERGE_RESOLUTION|>--- conflicted
+++ resolved
@@ -16,13 +16,8 @@
  * Javascript Class to interact with the Blockchain.
  */
 module.exports = class Blockchain {
-<<<<<<< HEAD
-  constructor (providerWS) {
-    this.providerWS = providerWS
-=======
   constructor (server = 'ws://127.0.0.1:9944/') {
     this.providerWS = server
->>>>>>> 082dd1ca
     this.api = false
     this.keypair = {}
     this.units = 1000000000
